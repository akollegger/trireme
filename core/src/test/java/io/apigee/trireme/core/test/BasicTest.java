--- conflicted
+++ resolved
@@ -483,12 +483,13 @@
     }
 
     @Test
-<<<<<<< HEAD
     public void testPipeWrap()
         throws InterruptedException, ExecutionException, NodeException
     {
         runTest("pipepipetest.js");
-=======
+    }
+
+    @Test
     public void testBigFile()
         throws InterruptedException, ExecutionException, NodeException
     {
@@ -500,7 +501,6 @@
         throws InterruptedException, ExecutionException, NodeException
     {
         runTest("cryptotests.js");
->>>>>>> f3dc8621
     }
 
     private void runTest(String name)
