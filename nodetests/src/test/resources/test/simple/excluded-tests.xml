--- conflicted
+++ resolved
@@ -12,27 +12,6 @@
         <Description>cluster module support planned but not implemented.</Description>
     </Excluded>
     <Excluded>
-<<<<<<< HEAD
-        <Name>test-crypto-ecb.js</Name>
-        <Description>Cipher not yet implemented</Description>
-    </Excluded>
-    <Excluded>
-        <Name>test-crypto-padding-aes256.js</Name>
-        <Description>Cipher not yet implemented</Description>
-    </Excluded>
-    <Excluded>
-        <Name>test-crypto-padding.js</Name>
-        <Description>Cipher not yet implemented</Description>
-    </Excluded>
-    <Excluded>
-        <Name>test-domain-crypto.js</Name>
-        <Description>Not all of crypto implemented.</Description>
-=======
-        <Name>test-child-process.+\.js</Name>
-        <Description>Support for handles and sockets not done yet.</Description>
->>>>>>> f3dc8621
-    </Excluded>
-    <Excluded>
         <Name>test-dgram.*address.*\.js</Name>
         <Description>Can't support IPv6 addresses yet.</Description>
     </Excluded>
@@ -456,14 +435,14 @@
         <Description>This is pretty complex and depends on a lot of proprietary FS stuff.</Description>
     </Excluded>
     <Excluded>
-<<<<<<< HEAD
         <Name>test-stream-pipe-multi.js</Name>
         <Description>One of those tests that tries to run until it runs out of stack space.</Description>
     </Excluded>
     <Excluded>
         <Name>test-child-process-exec-error.js</Name>
         <Description>Don't see how this could work from the code that expects an error code but ignores it in JS.</Description>
-=======
+    </Excluded>
+    <Excluded>
         <Name>test-crypto-verify-failure.js</Name>
         <Description>Possibly a domain problem, not working</Description>
     </Excluded>
@@ -590,7 +569,6 @@
         <Name>test-https-simple.js</Name>
         <Adapter>netty</Adapter>
         <Description>Doesn't support that kind of notification</Description>
->>>>>>> f3dc8621
     </Excluded>
 
     <!-- DEPRECATION
